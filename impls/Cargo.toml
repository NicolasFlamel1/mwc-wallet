[package]
name = "grin_wallet_impls"
<<<<<<< HEAD
version = "2.4.6"
=======
version = "3.0.0"
>>>>>>> 99ef9014
authors = ["Grin Developers <mimblewimble@lists.launchpad.net>"]
description = "Concrete types derived from libwallet traits"
license = "Apache-2.0"
repository = "https://github.com/mimblewimble/grin-wallet"
keywords = [ "crypto", "grin", "mimblewimble" ]
exclude = ["**/*.grin", "**/*.grin2"]
edition = "2018"

[dependencies]
blake2-rfc = "0.2"
failure = "0.1"
failure_derive = "0.1"
futures = "0.1"
rand = "0.5"
semver = "0.9"
serde = "1"
serde_derive = "1"
serde_json = "1"
log = "0.4"
ring = "0.14"
tokio = "= 0.1.22"
tokio-core = "0.1"
tokio-retry = "0.2"
uuid = { version = "0.7", features = ["serde", "v4"] }
chrono = { version = "0.4.4", features = ["serde"] }

<<<<<<< HEAD
grin_wallet_util = { path = "../util", version = "2.4.6" }

grin_wallet_libwallet = { path = "../libwallet", version = "2.4.6" }
grin_wallet_config = { path = "../config", version = "2.4.6" }
=======
#http client (copied from grin)
http = "0.1.5"
hyper-rustls = "0.14"
hyper-timeout = "0.2"

#Socks/Tor
byteorder = "1"
hyper = "0.12"
#hyper-tls = "0.1"
tokio-tcp = "0.1"
tokio-io = "0.1"
#native-tls = "0.1"
#tokio-tls = "0.1"
ed25519-dalek = "1.0.0-pre.1"
data-encoding = "2"
regex = "1.3"
timer = "0.2"
sysinfo = "0.9"

grin_wallet_util = { path = "../util", version = "3.0.0" }
grin_wallet_config = { path = "../config", version = "3.0.0" }
grin_wallet_libwallet = { path = "../libwallet", version = "3.0.0" }
>>>>>>> 99ef9014
<|MERGE_RESOLUTION|>--- conflicted
+++ resolved
@@ -1,10 +1,6 @@
 [package]
 name = "grin_wallet_impls"
-<<<<<<< HEAD
-version = "2.4.6"
-=======
-version = "3.0.0"
->>>>>>> 99ef9014
+version = "3.0.0-beta.1"
 authors = ["Grin Developers <mimblewimble@lists.launchpad.net>"]
 description = "Concrete types derived from libwallet traits"
 license = "Apache-2.0"
@@ -31,15 +27,9 @@
 uuid = { version = "0.7", features = ["serde", "v4"] }
 chrono = { version = "0.4.4", features = ["serde"] }
 
-<<<<<<< HEAD
-grin_wallet_util = { path = "../util", version = "2.4.6" }
-
-grin_wallet_libwallet = { path = "../libwallet", version = "2.4.6" }
-grin_wallet_config = { path = "../config", version = "2.4.6" }
-=======
 #http client (copied from grin)
 http = "0.1.5"
-hyper-rustls = "0.14"
+hyper-rustls = "0.16"
 hyper-timeout = "0.2"
 
 #Socks/Tor
@@ -56,7 +46,6 @@
 timer = "0.2"
 sysinfo = "0.9"
 
-grin_wallet_util = { path = "../util", version = "3.0.0" }
-grin_wallet_config = { path = "../config", version = "3.0.0" }
-grin_wallet_libwallet = { path = "../libwallet", version = "3.0.0" }
->>>>>>> 99ef9014
+grin_wallet_util = { path = "../util", version = "3.0.0-beta.1" }
+grin_wallet_config = { path = "../config", version = "3.0.0-beta.1" }
+grin_wallet_libwallet = { path = "../libwallet", version = "3.0.0-beta.1" }