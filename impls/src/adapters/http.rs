--- conflicted
+++ resolved
@@ -13,20 +13,12 @@
 // limitations under the License.
 
 /// HTTP Wallet 'plugin' implementation
-<<<<<<< HEAD
-use crate::api;
-use crate::core::global;
-=======
 use crate::client_utils::{Client, ClientError};
 use crate::libwallet::slate_versions::{SlateVersion, VersionedSlate};
->>>>>>> 9360e5c5
 use crate::libwallet::{Error, ErrorKind, Slate};
 use crate::SlateSender;
 use serde::Serialize;
 use serde_json::{json, Value};
-<<<<<<< HEAD
-use std::collections::HashMap;
-=======
 use std::net::SocketAddr;
 use std::path::MAIN_SEPARATOR;
 
@@ -34,7 +26,6 @@
 use crate::tor::process as tor_process;
 
 const TOR_CONFIG_PATH: &'static str = "tor/sender";
->>>>>>> 9360e5c5
 
 #[derive(Clone)]
 pub struct HttpSlateSender {
@@ -58,67 +49,6 @@
 			})
 		}
 	}
-<<<<<<< HEAD
-
-	/// Check version of the other wallet
-	fn _check_other_version(&self, url: &str) -> Result<(), Error> {
-		let req = json!({
-			"jsonrpc": "2.0",
-			"method": "check_version",
-			"id": 1,
-			"params": []
-		});
-
-		let res: String = post(url, None, &req).map_err(|e| {
-			let mut report = format!("Performing version check (is recipient listening?): {}", e);
-			let err_string = format!("{}", e);
-			if err_string.contains("404") {
-				// Report that the other version of the wallet is out of date
-				report = format!(
-					"Other wallet is incompatible and requires an upgrade. \
-					 Please urge the other wallet owner to upgrade and try the transaction again."
-				);
-			}
-			error!("{}", report);
-			ErrorKind::ClientCallback(report)
-		})?;
-
-		let res: Value = serde_json::from_str(&res).unwrap();
-		trace!("Response: {}", res);
-		if res["error"] != json!(null) {
-			let report = format!(
-				"Posting transaction slate: Error: {}, Message: {}",
-				res["error"]["code"], res["error"]["message"]
-			);
-			error!("{}", report);
-			return Err(ErrorKind::ClientCallback(report).into());
-		}
-
-		let resp_value = res["result"]["Ok"].clone();
-		trace!("resp_value: {}", resp_value.clone());
-		let foreign_api_version: u16 =
-			serde_json::from_value(resp_value["foreign_api_version"].clone()).unwrap();
-		let supported_slate_versions: Vec<String> =
-			serde_json::from_value(resp_value["supported_slate_versions"].clone()).unwrap();
-
-		// trivial tests for now, but will be expanded later
-		if foreign_api_version < 2 {
-			let report = format!("Other wallet reports unrecognized API format.");
-			error!("{}", report);
-			return Err(ErrorKind::ClientCallback(report).into());
-		}
-
-		if !supported_slate_versions.contains(&"V2".to_owned()) {
-			let report = format!("Unable to negotiate slate format with other wallet.");
-			error!("{}", report);
-			return Err(ErrorKind::ClientCallback(report).into());
-		}
-
-		Ok(())
-	}
-}
-=======
->>>>>>> 9360e5c5
 
 	/// Switch to using socks proxy
 	pub fn with_socks_proxy(
@@ -134,56 +64,6 @@
 		Ok(ret)
 	}
 
-<<<<<<< HEAD
-	fn send_tx_sync(&self, dest: &str, slate: &Slate) -> Result<Slate, Error> {
-		if &dest[..4] != "http" {
-			let err_str = format!(
-				"dest formatted as {} but send -d expected stdout or http://IP:port",
-				dest
-			);
-			error!("{}", err_str,);
-			Err(ErrorKind::Uri)?
-		}
-		let url = format!("{}/v2/foreign", dest);
-		debug!("Posting transaction slate to {}", url);
-
-		//self.check_other_version(&url)?;
-
-		// Note: not using easy-jsonrpc as don't want the dependencies in this crate
-		let req = json!({
-			"jsonrpc": "2.0",
-			"method": "receive_tx",
-			"id": 1,
-			"params": [
-						slate,
-						null,
-						null
-					]
-		});
-		trace!("Sending receive_tx request: {}", req);
-
-		let res: String = post(url.as_str(), None, &req).map_err(|e| {
-			let report = format!("Posting transaction slate (is recipient listening?): {}", e);
-			error!("{}", report);
-			ErrorKind::ClientCallback(report)
-		})?;
-
-		let res: Value = serde_json::from_str(&res).unwrap();
-		trace!("Response: {}", res);
-		if res["error"] != json!(null) {
-			let report = format!(
-				"Posting transaction slate: Error: {}, Message: {}",
-				res["error"]["code"], res["error"]["message"]
-			);
-			error!("{}", report);
-			return Err(ErrorKind::ClientCallback(report).into());
-		}
-
-		let slate_value = res["result"]["Ok"].clone();
-		trace!("slate_value: {}", slate_value);
-		let slate = Slate::deserialize_upgrade(&serde_json::to_string(&slate_value).unwrap())
-			.map_err(|_| ErrorKind::SlateDeser)?;
-=======
 	/// Check version of the listening wallet
 	fn check_other_version(&self, url: &str) -> Result<SlateVersion, Error> {
 		let req = json!({
@@ -206,7 +86,6 @@
 			error!("{}", report);
 			ErrorKind::ClientCallback(report)
 		})?;
->>>>>>> 9360e5c5
 
 		let res: Value = serde_json::from_str(&res).unwrap();
 		trace!("Response: {}", res);
@@ -259,29 +138,13 @@
 			client.use_socks = true;
 			client.socks_proxy_addr = self.socks_proxy_addr.clone();
 		}
+
 		let req = client.create_post_request(url, api_secret, &input)?;
 		let res = client.send_request(req)?;
 		Ok(res)
 	}
 }
 
-<<<<<<< HEAD
-pub fn post<IN>(url: &str, api_secret: Option<String>, input: &IN) -> Result<String, api::Error>
-where
-	IN: Serialize,
-{
-	let chain_type = if global::is_mainnet() {
-		global::ChainTypes::Mainnet
-	} else if global::is_floonet() {
-		global::ChainTypes::Floonet
-	} else {
-		global::ChainTypes::UserTesting
-	};
-
-	let req = api::client::create_post_request(url, api_secret, input, chain_type)?;
-	let res = api::client::send_request(req)?;
-	Ok(res)
-=======
 impl SlateSender for HttpSlateSender {
 	fn send_tx(&self, slate: &Slate) -> Result<Slate, Error> {
 		let trailing = match self.base_url.ends_with('/') {
@@ -377,5 +240,4 @@
 		let err_str = format!("url scheme must be http",);
 		ErrorKind::GenericError(err_str).into()
 	}
->>>>>>> 9360e5c5
 }