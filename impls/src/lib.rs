--- conflicted
+++ resolved
@@ -34,13 +34,10 @@
 
 mod adapters;
 mod backends;
-<<<<<<< HEAD
+mod client_utils;
 pub mod encrypt;
-=======
-mod client_utils;
->>>>>>> 99ef9014
 mod error;
-mod lifecycle;
+pub mod lifecycle;
 mod node_clients;
 pub mod test_framework;
 pub mod tor;
@@ -78,21 +75,6 @@
 	}
 }
 
-<<<<<<< HEAD
-/// Helper to create an instance of the LMDB wallet
-pub fn instantiate_wallet(
-	wallet_config: config::WalletConfig,
-	node_client: impl NodeClient + 'static,
-	passphrase: &str,
-	account: &str,
-) -> Result<Arc<Mutex<dyn WalletInst<impl NodeClient, keychain::ExtKeychain>>>, Error> {
-	// First test decryption, so we can abort early if we have the wrong password
-	let _ = WalletSeed::from_file(&wallet_config.data_file_dir, passphrase)?;
-	let mut db_wallet = LMDBBackend::new(wallet_config.clone(), passphrase, node_client)?;
-	db_wallet.set_parent_key_id_by_name(account)?;
-	info!("Using LMDB Backend for wallet");
-	Ok(Arc::new(Mutex::new(db_wallet)))
-=======
 impl<'a, L, C, K> WalletInst<'a, L, C, K> for DefaultWalletImpl<'a, C>
 where
 	DefaultLCProvider<'a, C, ExtKeychain>: WalletLCProvider<'a, C, K>,
@@ -105,5 +87,4 @@
 	) -> Result<&mut (dyn WalletLCProvider<'a, C, K> + 'a), libwallet::Error> {
 		Ok(&mut self.lc_provider)
 	}
->>>>>>> 99ef9014
 }